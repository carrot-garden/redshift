# Danish translation for redshift
# Copyright (c) 2010 Rosetta Contributors and Canonical Ltd 2010
# This file is distributed under the same license as the redshift package.
# FIRST AUTHOR <EMAIL@ADDRESS>, 2010.
#
msgid ""
msgstr ""
"Project-Id-Version: redshift\n"
<<<<<<< HEAD
"Report-Msgid-Bugs-To: https://bugs.launchpad.net/redshift\n"
"POT-Creation-Date: 2010-05-05 23:28+0200\n"
"PO-Revision-Date: 2010-02-10 21:21+0000\n"
=======
"Report-Msgid-Bugs-To: FULL NAME <EMAIL@ADDRESS>\n"
"POT-Creation-Date: 2010-05-05 23:28+0200\n"
"PO-Revision-Date: 2010-05-05 22:20+0000\n"
>>>>>>> f4f7fc29
"Last-Translator: Jon Lund Steffensen <Unknown>\n"
"Language-Team: Danish <da@li.org>\n"
"MIME-Version: 1.0\n"
"Content-Type: text/plain; charset=UTF-8\n"
"Content-Transfer-Encoding: 8bit\n"
"X-Launchpad-Export-Date: 2010-05-06 04:09+0000\n"
"X-Generator: Launchpad (build Unknown)\n"

#: src/redshift.c:172
#, c-format
msgid "Period: Night\n"
msgstr "Periode: Nat\n"

#: src/redshift.c:179
#, c-format
msgid "Period: Transition (%.2f%% day)\n"
msgstr "Periode: Overgang (%.2f%% dag)\n"

#: src/redshift.c:183
#, c-format
msgid "Period: Daytime\n"
msgstr "Periode: Dag\n"

#. TRANSLATORS: help output 1
#. LAT is latitude, LON is longitude,
#. DAY is temperature at daytime,
#. NIGHT is temperature at night
#. no-wrap
#: src/redshift.c:198
#, c-format
msgid "Usage: %s -l LAT:LON -t DAY:NIGHT [OPTIONS...]\n"
msgstr "Brug: %s -l BRED:LÆNG -t DAG:NAT [TILVALG...]\n"

#. TRANSLATORS: help output 2
#. no-wrap
#: src/redshift.c:204
msgid "Set color temperature of display according to time of day.\n"
msgstr "Indstil skærmens farvetemperatur ud fra klokkeslæt.\n"

#. TRANSLATORS: help output 3
#. no-wrap
#: src/redshift.c:210
msgid ""
"  -h\t\tDisplay this help message\n"
"  -v\t\tVerbose output\n"
msgstr ""
"  -h\t\tVis denne hjælpebesked\n"
"  -v\t\tUddybende udskrift\n"

#. TRANSLATORS: help output 4
#. no-wrap
#: src/redshift.c:216
#, fuzzy
msgid ""
"  -g R:G:B\tAdditional gamma correction to apply\n"
"  -l LAT:LON\tYour current location\n"
"  -m METHOD\tMethod to use to set color temperature (RANDR or VidMode)\n"
"  -o\t\tOne shot mode (do not continously adjust color temperature)\n"
"  -r\t\tDisable temperature transitions\n"
"  -s SCREEN\tX screen to apply adjustments to\n"
"  -c CRTC\tCRTC to apply adjustments to (RANDR only)\n"
"  -t DAY:NIGHT\tColor temperature to set at daytime/night\n"
msgstr ""
"  -g R:G:B\tYderligere gamma-korrektion som skal anvendes\n"
"  -l BRED:LÆNG\tKoordinater for din placering\n"
"  -m METODE\tMetode som benyttes til at sætte farvetemperatur (RANDR eller "
"VidMode)\n"
"  -o\t\tEngangsmodus (bliver ikke ved med at justere farvetemperatur)\n"
"  -r\t\tSlå temperaturovergange fra\n"
"  -s SKÆRM\tX-skærm som skal justeres\n"
"  -c CRTC\tCRTC (fysisk skærm) som skal justeres (kun RANDR)\n"
"  -t DAG:NAT\tFarvetemperatur som sættes hhv. dag og nat\n"

#. TRANSLATORS: help output 5
#: src/redshift.c:230
#, c-format
msgid ""
"Default values:\n"
"\n"
"  Daytime temperature: %uK\n"
"  Night temperature: %uK\n"
msgstr ""
<<<<<<< HEAD
=======
"Standardværdier:\n"
"\n"
"  Dagtemperatur: %uK\n"
"  Nattemperatur: %uK\n"
>>>>>>> f4f7fc29

#: src/redshift.c:291
msgid "Malformed gamma argument.\n"
msgstr "Fejl i gamma-argument.\n"

#: src/redshift.c:293 src/redshift.c:312 src/redshift.c:363 src/redshift.c:375
#: src/redshift.c:384
msgid "Try `-h' for more information.\n"
msgstr "Prøv `-h' for mere information.\n"

#: src/redshift.c:310
msgid "Malformed location argument.\n"
msgstr "Fejl i placeringsargument.\n"

#: src/redshift.c:326
msgid "RANDR method was not enabled at compile time.\n"
msgstr "RANDR metode blev ikke slået til under kompilering.\n"

#: src/redshift.c:336
msgid "VidMode method was not enabled at compile time.\n"
msgstr "VidMode metode blev ikke slået til under kompilering.\n"

#. TRANSLATORS: This refers to the method
#. used to adjust colors e.g VidMode
#: src/redshift.c:344
#, c-format
msgid "Unknown method `%s'.\n"
msgstr "Ukendt metode `%s'.\n"

#: src/redshift.c:361
msgid "Malformed temperature argument.\n"
msgstr "Fejl i temperaturargument.\n"

#: src/redshift.c:383
msgid "Latitude and longitude must be set.\n"
msgstr "Breddegrad og længdegrad skal angives.\n"

#. TRANSLATORS: Append degree symbols if possible.
#: src/redshift.c:390
#, c-format
msgid "Location: %f, %f\n"
msgstr "Placering: %f°, %f°\n"

#: src/redshift.c:397
#, c-format
msgid "Latitude must be between %.1f and %.1f.\n"
msgstr "Breddegrad skal være mellem %.1f° og %.1f°.\n"

#: src/redshift.c:406
#, c-format
msgid "Longitude must be between %.1f and %.1f.\n"
msgstr "Længdegrad skal være mellem %.1f° og %.1f°.\n"

#: src/redshift.c:414 src/redshift.c:422
#, c-format
msgid "Temperature must be between %uK and %uK.\n"
msgstr "Temperatur skal være mellem %uK og %uK.\n"

#: src/redshift.c:432
#, c-format
msgid "Gamma value must be between %.1f and %.1f.\n"
msgstr "Gamma-værdi skal være mellem %.1f og %.1f.\n"

#: src/redshift.c:438
#, c-format
msgid "Gamma: %.3f, %.3f, %.3f\n"
msgstr "Gamma: %.3f, %.3f, %.3f\n"

#: src/redshift.c:444
#, c-format
msgid "CRTC can only be selected with the RANDR method.\n"
<<<<<<< HEAD
msgstr ""
=======
msgstr "CRTC kan kun vælges med RANDR metoden.\n"
>>>>>>> f4f7fc29

#: src/redshift.c:457
msgid "Initialization of RANDR failed.\n"
msgstr "Fejl under klargøring af RANDR.\n"

#: src/redshift.c:459
msgid "Trying other method...\n"
msgstr "Prøver anden metode...\n"

#: src/redshift.c:474
msgid "Initialization of VidMode failed.\n"
msgstr "Fejl under klargøring af VidMode.\n"

#. TRANSLATORS: Append degree symbol if possible.
#: src/redshift.c:497
#, c-format
msgid "Solar elevation: %f\n"
msgstr "Solhøjde: %f°\n"

#: src/redshift.c:504 src/redshift.c:666
#, c-format
msgid "Color temperature: %uK\n"
msgstr "Farvetemperatur: %uK\n"

#: src/redshift.c:510 src/redshift.c:675
msgid "Temperature adjustment failed.\n"
msgstr "Fejl ved justering af temperatur.\n"

#: src/randr.c:57 src/randr.c:104 src/randr.c:145 src/randr.c:173
#: src/randr.c:232 src/randr.c:296
#, c-format
msgid "`%s' returned error %d\n"
msgstr "`%s' returnerede fejlen %d\n"

#: src/randr.c:65
#, c-format
msgid "Unsupported RANDR version (%u.%u)\n"
msgstr "Ikke-understøttet RANDR version (%u.%u)\n"

#: src/randr.c:88
#, c-format
msgid "Screen %i could not be found.\n"
msgstr "Skærm %i kunne ikke findes.\n"

#: src/randr.c:158 src/vidmode.c:71
#, c-format
msgid "Gamma ramp size too small: %i\n"
msgstr "Størrelsen på gammarampen er for lille: %i\n"

#: src/randr.c:234
#, c-format
msgid "Unable to restore CRTC %i\n"
msgstr "Kan ikke genskabe CRTC %i\n"

#: src/randr.c:259
#, c-format
msgid "CRTC %d does not exist. "
<<<<<<< HEAD
msgstr ""
=======
msgstr "CRTC %d eksisterer ikke. "
>>>>>>> f4f7fc29

#: src/randr.c:262
#, c-format
msgid "Valid CRTCs are [0-%d].\n"
<<<<<<< HEAD
msgstr ""
=======
msgstr "Gyldige CRTCer er [0-%d].\n"
>>>>>>> f4f7fc29

#: src/randr.c:265
#, c-format
msgid "Only CRTC 0 exists.\n"
<<<<<<< HEAD
msgstr ""
=======
msgstr "Kun CRTC 0 eksisterer.\n"
>>>>>>> f4f7fc29

#: src/vidmode.c:42 src/vidmode.c:54 src/vidmode.c:64 src/vidmode.c:94
#: src/vidmode.c:125 src/vidmode.c:154
#, c-format
msgid "X request failed: %s\n"
msgstr "Fejl ved X forespørgsel: %s\n"

#: src/gtk-redshift/statusicon.py:61
msgid "Toggle"
msgstr "Slå til/fra"<|MERGE_RESOLUTION|>--- conflicted
+++ resolved
@@ -6,15 +6,9 @@
 msgid ""
 msgstr ""
 "Project-Id-Version: redshift\n"
-<<<<<<< HEAD
 "Report-Msgid-Bugs-To: https://bugs.launchpad.net/redshift\n"
 "POT-Creation-Date: 2010-05-05 23:28+0200\n"
-"PO-Revision-Date: 2010-02-10 21:21+0000\n"
-=======
-"Report-Msgid-Bugs-To: FULL NAME <EMAIL@ADDRESS>\n"
-"POT-Creation-Date: 2010-05-05 23:28+0200\n"
 "PO-Revision-Date: 2010-05-05 22:20+0000\n"
->>>>>>> f4f7fc29
 "Last-Translator: Jon Lund Steffensen <Unknown>\n"
 "Language-Team: Danish <da@li.org>\n"
 "MIME-Version: 1.0\n"
@@ -97,13 +91,10 @@
 "  Daytime temperature: %uK\n"
 "  Night temperature: %uK\n"
 msgstr ""
-<<<<<<< HEAD
-=======
 "Standardværdier:\n"
 "\n"
 "  Dagtemperatur: %uK\n"
 "  Nattemperatur: %uK\n"
->>>>>>> f4f7fc29
 
 #: src/redshift.c:291
 msgid "Malformed gamma argument.\n"
@@ -175,11 +166,7 @@
 #: src/redshift.c:444
 #, c-format
 msgid "CRTC can only be selected with the RANDR method.\n"
-<<<<<<< HEAD
-msgstr ""
-=======
 msgstr "CRTC kan kun vælges med RANDR metoden.\n"
->>>>>>> f4f7fc29
 
 #: src/redshift.c:457
 msgid "Initialization of RANDR failed.\n"
@@ -237,29 +224,17 @@
 #: src/randr.c:259
 #, c-format
 msgid "CRTC %d does not exist. "
-<<<<<<< HEAD
-msgstr ""
-=======
 msgstr "CRTC %d eksisterer ikke. "
->>>>>>> f4f7fc29
 
 #: src/randr.c:262
 #, c-format
 msgid "Valid CRTCs are [0-%d].\n"
-<<<<<<< HEAD
-msgstr ""
-=======
 msgstr "Gyldige CRTCer er [0-%d].\n"
->>>>>>> f4f7fc29
 
 #: src/randr.c:265
 #, c-format
 msgid "Only CRTC 0 exists.\n"
-<<<<<<< HEAD
-msgstr ""
-=======
 msgstr "Kun CRTC 0 eksisterer.\n"
->>>>>>> f4f7fc29
 
 #: src/vidmode.c:42 src/vidmode.c:54 src/vidmode.c:64 src/vidmode.c:94
 #: src/vidmode.c:125 src/vidmode.c:154
